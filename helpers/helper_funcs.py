# helper functions
import itertools
import random

# import networkx as nx
# from matplotlib import pyplot as plt
import numpy as np
from Definitions.state import State
import pickle

from helpers.COMMON import log_dir

CURRENT_NODE = 0
PATH = 1
AVAILABLE_NODES = 2
BCC_DICT = 3
NUM_OF_PAIRS = 5
N = 0
# index_to_node = {}


def save_state(q, best_state, bound, OPEN, expansions, pruned, runtime, dimension=-1, best=False):
    file_name = log_dir
    file_name += '/saved_state.txt' if not best else '/best_states.txt'
    option = 'a' if best else 'w'
    with open(file_name, option) as f:
        f.write(f"hypercube dimension: {dimension}")
        f.write(f'len: {len(best_state.path)-1}')
        f.write('\n')
        f.write(str(runtime))
        f.write('\n')
        f.write(str((q.to_tuple(), best_state.to_tuple(), bound, expansions, pruned, runtime)))
        f.write('\n')
        f.write(str([s.to_tuple() for s in OPEN]))
        f.write('\n')


def reduce_dimensions(n, d, nodes):
    # remove all the nodes that opened more dimensions than d
    ret = [node for node in nodes if node[:n - d].count(1) == 0]
    return ret


def check_dimension(n, node):
    # print(f"n: {n}")
    try:
        i = node.index(1)
        return n - i
    except ValueError:
        return 0


def all_pairs(lst):
    res = set()
    for i in range(len(lst)):
        for j in range(len(lst)):
            res.add((lst[i], lst[j]))
    return res


def includes(big, small):
    return not [x for x in small if x not in big]


def diff(li1, li2):
    return list(set(li1) - set(li2))


def intersection(lst1, lst2):
    # Use of hybrid method
    temp = set(lst2)
    lst3 = [value for value in lst1 if value in temp]
    return lst3


def display_graph(path, g):
    graph = g.copy()
    pos = nx.kamada_kawai_layout(graph)
    if not path:
        nx.draw(graph, pos, with_labels=True)
    else:
        x1 = path[0]
        for i in range(1, len(path)):
            x2 = path[i]
            graph[x1][x2]['color'] = "red"
            x1 = x2
        colors = nx.get_edge_attributes(graph, 'color').values()
        nx.draw(graph, pos, with_labels=True, edge_color=colors)
    plt.show()


def display_grid(path, g):
    graph = g.copy()
    pos = nx.spring_layout(graph)
    if not path:
        nx.draw(graph, pos, with_labels=True)
    else:
        x1 = path[0]
        for i in range(1, len(path)):
            x2 = path[i]
            graph[x1][x2]['color'] = "red"
            x1 = x2
        colors = nx.get_edge_attributes(graph, 'color').values()
        nx.draw(graph, pos, with_labels=True, edge_color=colors)
        plt.show()


def print_mat(mat, dict):
    mat = [[(dict[(i, j)] if mat[i][j] else 0) for i in range(len(mat[0]))] for j in range(len(mat))]
    for arr in mat:
        print(arr)


def get_vertex_disjoint_directed(g):
    # d = list(g.nodes).index
    g_ret = nx.DiGraph()
    for node in g.nodes:
        node_str = str(node)
        g_ret.add_node(node_str + "in")
        g_ret.add_node(node_str + "out")
        g_ret.add_edge(node_str + "in", node_str + "out", capacity=1)
    for st, tt in g.edges:
        s, t = st, tt
        g_ret.add_edge(str(s) + "out", str(t) + "in", capacity=1)
        g_ret.add_edge(str(t) + "out", str(s) + "in", capacity=1)
    return g_ret


def get_key(val, dict):
    a = list(dict.keys())
    b = list(dict.values())
    try:
        return a[b.index(val)]
    except Exception as e:
        return -1

comp_colors = [
    # (240, 248, 255),
    # # (250, 235, 215),
    # # (238, 223, 204),
    # (255, 239, 219),
    # # (205, 192, 176),
    # # (139, 131, 120),
    # # (0, 255, 255),
    # # (127, 255, 212),
    # # (118, 238, 198),
    (102, 205, 170),
    (69, 139, 116),
    # (240, 255, 255),
    # # (224, 238, 238),
    # # (193, 205, 205),
    # # (131, 139, 139),
    # # (227, 207, 87),
    # # (245, 245, 220),
    # (255, 228, 196),
    (238, 213, 183),
    (205, 183, 158),
    (139, 125, 107),
    # (0, 0, 0),
    # (255, 235, 205),
    # (0, 0, 255),
    # (0, 0, 238),
    # (0, 0, 205),
    # (0, 0, 139),
    (138, 43, 226),
    (156, 102, 31),
    (165, 42, 42),
    # (255, 64, 64),
    # (238, 59, 59),
    # (205, 51, 51),
    (139, 35, 35),
    (222, 184, 135),
    (255, 211, 155),
    (238, 197, 145),
    (205, 170, 125),
    (139, 115, 85),
    (138, 54, 15),
    (138, 51, 36),
]


def random_combination(iterable, r, n):
    "Random selection from itertools.combinations(iterable, r)"
    return [iterable.__next__()] * min(n-1, r)


def get_clique(node, graph):
    g = graph.subgraph(list(graph.neighbors(node)))
    if not g.nodes:
        return [node]
    else:
        x = max(g.nodes, key=lambda x: g.degree[x])
        return [node] + get_clique(x, g)


def is_subclique(G, nodelist):
    if len(nodelist) == 1:
        return True
    H = G.subgraph(nodelist)
    n = len(nodelist)
    return H.size() == n * (n - 1) / 2


def get_clique_bf(node, graph):
    # print("NODE: ", node)
    res = [node]
    nodes = list(graph.neighbors(node)) + [node]
    l = len(nodes)
    for i in range(len(nodes)):
        for subset in itertools.combinations(nodes, l - i):
            # print(l-i,subset)
            if is_subclique(graph, subset):
                # print("RES: ", subset, graph.degree[node], len(subset))
                return subset


def max_disj_set_upper_bound(nodes, pairs, x_filter=False, y_filter=False, og_g=None):
    g = nx.Graph()
    for x in nodes:
        g.add_node(x)
    for s, t in pairs:
        g.add_edge(s, t)
    degrees = g.degree
    counter = 0
    # print("nodes", len(list(g.nodes)))
    # print("pairs", pairs)
    while g.nodes:
        x = max(g.nodes, key=lambda x: degrees[x])
        c = get_clique(x, g)
        # print(len(c))
        if len(c) == 1:
            break
        for n in c:
            g.remove_node(n)
        counter += 1
    if og_g:
        og_g = og_g.subgraph(g.nodes).copy()
        if y_filter:
            while og_g.nodes:
                x = max(og_g.nodes, key=lambda x: og_g.degree[x])
                if og_g.degree[x] < 3:
                    break
                # print('---------')
                y = []
                for n in [x] + list(random.sample(list(og_g.neighbors(x)), 3)):
                    y += [n]
                    g.remove_node(n)
                    og_g.remove_node(n)
                # print([index_to_node[f] for f in y])
                counter += 3
        elif x_filter:
            while og_g.nodes:
                x = max(og_g.nodes, key=lambda x: og_g.degree[x])
                if og_g.degree[x] < 4:
                    break
                for n in [x] + list(og_g.neighbors(x)):
                    g.remove_node(n)
                    og_g.remove_node(n)
                counter += 4
    counter += len(g.nodes)
    # print('counter', counter)
    # print('----------------------------------')
    return counter



def max_disj_set_upper_bound_actual_set(nodes, pairs):
    g = nx.Graph()
    for x in nodes:
        g.add_node(x)
    for s, t in pairs:
        g.add_edge(s, t)
    degrees = g.degree
    s = []
    # print("nodes", len(list(g.nodes)))
    # print("pairs", pairs)
    while g.nodes:
        x = max(g.nodes, key=lambda x: degrees[x])
        c = get_clique(x, g)
        # print(len(c))
        for n in c:
            g.remove_node(n)
        s += [x]
    # print('counter', counter)
    # print('----------------------------------')
    return s


def max_bad_set_upper_bound(nodes, pairs):
    g = nx.Graph()
    for x in nodes:
        g.add_node(x)
    for s, t in pairs:
        g.add_edge(s, t)
    degrees = g.degree
    counter = 0
    # print("nodes", list(g.nodes))
    # print("pairs", pairs)
    while g.nodes:
        x = max(g.nodes, key=lambda x: degrees[x])
        if degrees[x] == 0:
            break
        # c = get_clique(x, g)
        c = [x, list(g.neighbors(x))[0]] if list(g.neighbors(x)) else [x]
        for n in c:
            g.remove_node(n)
        counter += 1
    # print('counter', counter)
    # print('----------------------------------')
    return counter



def bcc_thingy(state, G, target):
    current_node = state.current
    availables = state.available_nodes + (current_node,)
    nested = G.subgraph(availables)
    reachables = nx.descendants(nested, source=current_node)
    reachables.add(current_node)
    reach_nested = nested.subgraph(reachables)
    bcc_comps = list(nx.biconnected_components(reach_nested))
    path = []
    if target in reachables:
        path = nx.shortest_path(reach_nested, source=current_node, target=target)
        if len(path) < 1:
            return -1, -1, -1, -1, -1, -1
    else:
        # draw_grid('', 'path', graph, grid,  0, target, index_to_node, state.path)
        # draw_grid('', 'comp nodes', graph, grid,  0, target, index_to_node, G.nodes)
        # draw_grid('', 'available', graph, grid,  0, target, index_to_node, state.available_nodes)
        # print('nodes:', [index_to_node[x] for x in G.nodes])
        # print('path:', [index_to_node[x] for x in state.path])
        # print('availables:', [index_to_node[x] for x in state.available_nodes])
        # print(index_to_node[state.current], len(state.path), index_to_node[target])
        return -1, -1, -1, -1, -1, -1

    bcc_dict = {}
    for node in reachables:
        bcc_dict[node] = []
    comp_index = 0
    for comp in bcc_comps:
        for node in comp:
            # mapping nodes to biconnected comp
            bcc_dict[node] += [comp_index]
        comp_index += 1

    relevant_comps = []
    relevant_comps_index = []
    added_comp = -1
    # getting only relevant components
    for i in range(len(path) - 1):
        current_comp = -1
        for comp in bcc_dict[path[i]]:
            for comp2 in bcc_dict[path[i + 1]]:
                if comp == comp2:
                    current_comp = comp
        if current_comp == -1:
            raise ConnectionError()
        # print(f"node - {path[i]}\tcomp - {bcc_dict[path[i]]}\t\tcurrent comp - {current_comp}")
        if current_comp != added_comp:
            relevant_comps += [bcc_comps[current_comp]]
            relevant_comps_index += [current_comp]
            added_comp = current_comp

    return reachables, bcc_dict, relevant_comps, relevant_comps_index, reach_nested, current_node



def component_degree(comp, graph):
    graph = graph.subgraph(comp)
    return graph.number_of_edges()


def flatten(lst):
    res = []
    for x in lst:
        res += x
    return res

def find_disjoint_paths(graph, segment):
    x1 = segment[0]
    x2 = segment[1]
    return list(nx.all_simple_paths(graph, x1, x2))

def paths_disjoint(p1, p2):
    for x in p1:
        for y in p2:
            if x == y:
                return False
    return True

def can_combine_paths(m, paths, combined):
    if m > 2:
        return True
    ret = False

    for path in paths[m]:
        if paths_disjoint(path[1:], combined):
            ret = can_combine_paths(m + 1, paths, combined + path[1:])
        if ret:
            break
    return ret

def get_dis_pairs(s, t, nodes, good_pairs):
    possible_pairs = []
    nodes = sorted(nodes)
    # nodes = [tuple(node) for node in nodes]
    # print(nodes)
    for i in range(len(nodes)):
        node1 = nodes[i]
        # print(node1, s, t)
        if node1 == s or node1 == t:
            continue
        for j in range(i + 1, len(nodes)):
            node2 = nodes[j]
            if node2 == s or node2 == t:
                continue
            if (node1, node2) in good_pairs:
                continue
            possible_pairs += [(node1, node2)]
    return possible_pairs


def delete_not_possible_pairs(possible_pairs, solution, s, x, y, t, g):
    print('start deleteing pairs')
    if all([f==1. or f==0. for f in solution]):
        ne = len(g.edges)
        # flow1, flow2, flow3 = solution[:ne], solution[ne:2*ne], solution[2*ne:]
        path = find_path(solution, s, t, g)
        # print(f"s: {s}, x: {x}, y: {y}, t: {t}")
        # print(f"path contains x and y: {str(x)+'in' in path and str(y)+'in' in path}")
        # print(path)
        path = {x.replace('in', '').replace('out', '') for x in path}
        # print(path)
        # print(possible_pairs)
        for x,y in possible_pairs:
            if str(x) in path and str(y) in path:
                possible_pairs.remove((x,y))
    # print(possible_pairs)
    return possible_pairs

def find_path(flow, s, t, g):
    # print('finding path', s, t)
    edges = list(g.edges)
    ne = len(edges)
    cur_v = str(s)+'in'
    path = [cur_v]
    i=0
    while not cur_v == str(t)+'in':

        for edge in g.out_edges(cur_v):
            # print(flow[edges.index(edge)])
            if flow[edges.index(edge)] == 1. or flow[edges.index(edge) + ne] == 1. or flow[edges.index(edge) + (2 * ne)] == 1.:
                cur_v = edge[1]
                path += [cur_v]
                break
    return path


def triconnected_components(component):
    "Return the triconnected components of the graph."
    print('start')
    comp_nodes = list(component.nodes)
    components = []
    if len(component) < 3:
        return [comp_nodes]
    try:
        cuts = next(nx.all_node_cuts(
            component,
            k=2))
        if len(cuts) > 2:
            return [comp_nodes]
        assert len(cuts) == 2
        comp_min_cuts = component.copy()
        comp_min_cuts.remove_nodes_from(cuts)
        subcomponents = list(nx.connected_components(comp_min_cuts))
        if len(subcomponents) == 1:
            return [comp_nodes]
        components += subcomponents
        components.append(cuts)
    except StopIteration:
        return [comp_nodes]
    return components

def draw_grid(pic_name, graph, mat, start, target, index_to_node, path=(), folder_name=None):
    start_available = tuple(diff(list(graph.nodes), {start}))
    start_path = (start,)
    state = State(start, start_path, start_available)
    t = index_to_node[target]
    _, _, comps, _, _, _ = bcc_thingy(state, graph, target)
    current_node = index_to_node[state.current]
    path = [index_to_node[x] for x in  (tuple(path) if path else state.path)]
    height = len(mat)
    width = len(mat[0])
    data = [[(0, 0, 0) if mat[j][i] else (255, 255, 255) for j in range(len(mat))] for i in range(len(mat[0]))]
    if comps and comps != -1:
        for i in range(len(comps)):
            color = comp_colors[i % len(comp_colors)]
            comp = comps[i]
            for c in comp:
                node = index_to_node[c]
                data[node[1]][node[0]] = color
        for v in path:
            data[v[1]][v[0]] = (50, 50, 150)
    data[current_node[1]][current_node[0]] = (255, 0, 255)
    data[t[1]][t[0]] = (0, 255, 0)

    fig, ax = plt.subplots()
    ax.imshow(data, )

    # draw gridlines
    ax.grid(which='major', axis='both', linestyle='-', color='k', linewidth=0.5)
    ax.set_xticks(np.arange(-.5, width, 1))
    ax.set_yticks(np.arange(-.5, height, 1))
    plt.title('graph ' + str(pic_name))
    plt.show()
    if folder_name:
        save_results_to = f'{folder_name}/graph_{str(pic_name)}.png'
        fig.savefig(save_results_to)


def remove_blocks(n, mat):
    block_i = flatten([[(i, j) for i in range(len(mat)) if mat[i][j] == 1] for j in range(len(mat[0]))])
    bis = random.sample(block_i, n)
    return [[0 if (j,i) in bis else mat[j][i] for i in range(len(mat))] for j in range(len(mat[0]))]


def remove_blocks_2(n, mat, og_mat):
    block_i = flatten([[(i, j) for i in range(len(mat)) if mat[i][j] == 1 and og_mat[i][j] == 0] for j in range(len(mat[0]))])
    # print(len(block_i))
    bis = random.sample(block_i, n)
    return [[0 if (i,j) in bis else mat[i][j] for j in range(len(mat[0]))] for i in range(len(mat))]


def remove_blocks_rectangles_2(n, mat, og_mat):
    block_i = flatten([[(i, j) for i in range(len(mat)) if mat[i][j] == 1 and og_mat[i][j] == 0] for j in range(len(mat[0]))])
    bis = []
    for i in range(n):
        coord = random.sample(block_i, 1)[0]
        coord_x = coord[0]
        coord_y = coord[1]
        coord = int(coord_x/2)*2, int(coord_y/2)*2
        bis += [coord]
        block_i = [(x,y) for x,y in block_i if int(x/2)*2 != coord_x or int(y/2)*2 != coord_y]
        if not block_i:
            break
    return [[0 if (int(i/2)*2, int(j/2)*2) in bis else mat[i][j] for j in range(len(mat[0]))] for i in range(len(mat))]

<<<<<<< HEAD

def get_3x3_coords(x,y):
    return [(x-2,y-2),(x-1,y-2),(x,y-2),
            (x-2,y-1),(x-1,y-1),(x,y-1),
            (x-2,y),(x-1,y),(x,y)]


# remove 3x3 blocks if on path
def remove_blocks_for_new_spqr(n, mat):
    block_i = flatten([[(i, j) for i in range(len(mat)) if mat[i][j] == 1] for j in range(len(mat[0]))])
    bis = []
    for i in range(n):
        while True:
            x,y = random.sample(block_i, 1)[0]
            if x<3 or y<3:
                continue
            coords = get_3x3_coords(x,y)
            num_blocks = sum([mat[x][y] for x,y in coords])
            if num_blocks>7:
                continue
            bis += [coords]
            block_i = [c for c in block_i if c not in coords]
            if not block_i:
                break
=======
def get_3x3_coords(x,y,len_x, len_y):
    coords = [(x,y)]
    ys = [y]
    if y>0:
        ys += [y-1]
    if y<len_y-1:
        ys +=[y+1]

    xs = [x]
    if x>0:
        xs += [x-1]
    if x<len_x-1:
        xs +=[x+1]

    coords = flatten([[(xx,yy) for xx in xs] for yy in ys])

    return coords


def remove_blocks_for_new_spqr(n, mat):
    free_i = flatten([[(i, j) for i in range(len(mat)) if mat[i][j] == 0] for j in range(len(mat[0]))])
    bis = []
    len_x = len(mat)
    len_y = len(mat[0])
    for i in range(n):
        while True:
            x,y = random.sample(free_i, 1)[0]
            coords = get_3x3_coords(x,y,len_x,len_y)
            num_blocks = sum([mat[x][y] for x,y in coords])
            if num_blocks<3:
                continue
            bis += coords
            free_i = [c for c in free_i if c not in coords]
            break
        if not free_i:
            break
>>>>>>> 6b6aebab
    return [[0 if (i,j) in bis else mat[i][j] for j in range(len(mat[0]))] for i in range(len(mat))]<|MERGE_RESOLUTION|>--- conflicted
+++ resolved
@@ -2,8 +2,8 @@
 import itertools
 import random
 
-# import networkx as nx
-# from matplotlib import pyplot as plt
+import networkx as nx
+from matplotlib import pyplot as plt
 import numpy as np
 from Definitions.state import State
 import pickle
@@ -546,32 +546,6 @@
             break
     return [[0 if (int(i/2)*2, int(j/2)*2) in bis else mat[i][j] for j in range(len(mat[0]))] for i in range(len(mat))]
 
-<<<<<<< HEAD
-
-def get_3x3_coords(x,y):
-    return [(x-2,y-2),(x-1,y-2),(x,y-2),
-            (x-2,y-1),(x-1,y-1),(x,y-1),
-            (x-2,y),(x-1,y),(x,y)]
-
-
-# remove 3x3 blocks if on path
-def remove_blocks_for_new_spqr(n, mat):
-    block_i = flatten([[(i, j) for i in range(len(mat)) if mat[i][j] == 1] for j in range(len(mat[0]))])
-    bis = []
-    for i in range(n):
-        while True:
-            x,y = random.sample(block_i, 1)[0]
-            if x<3 or y<3:
-                continue
-            coords = get_3x3_coords(x,y)
-            num_blocks = sum([mat[x][y] for x,y in coords])
-            if num_blocks>7:
-                continue
-            bis += [coords]
-            block_i = [c for c in block_i if c not in coords]
-            if not block_i:
-                break
-=======
 def get_3x3_coords(x,y,len_x, len_y):
     coords = [(x,y)]
     ys = [y]
@@ -608,5 +582,4 @@
             break
         if not free_i:
             break
->>>>>>> 6b6aebab
     return [[0 if (i,j) in bis else mat[i][j] for j in range(len(mat[0]))] for i in range(len(mat))]