--- conflicted
+++ resolved
@@ -3,18 +3,14 @@
 import random
 import shutil
 
-# import cv2
+import cv2
 import matplotlib.pyplot as plt
 import numpy as np
 from PIL import Image
 import networkx as nx
 
-<<<<<<< HEAD
-# from experiments.tests.grid_cutter import find_largest_rectangle
-=======
 from experiments.tests.grid_cutter import find_largest_rectangle
 from helpers import index_to_node_stuff
->>>>>>> d1003f80
 from helpers.COMMON import LSP_MODE, SNAKE_MODE
 from helpers.helper_funcs import flatten, draw_grid, remove_blocks, remove_blocks_2, remove_blocks_rectangles_2
 from helpers.index_to_node_stuff import update_index_to_node
